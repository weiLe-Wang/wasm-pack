--- conflicted
+++ resolved
@@ -213,7 +213,6 @@
         Ok(())
     }
 
-<<<<<<< HEAD
     fn step_check_wasm_pack_version(
         &mut self,
         step: &Step,
@@ -226,10 +225,7 @@
         Ok(())
     }
 
-    fn step_check_crate_config(&mut self, step: &Step, log: &Logger) -> Result<(), failure::Error> {
-=======
     fn step_check_crate_config(&mut self, step: &Step, log: &Logger) -> Result<(), Error> {
->>>>>>> 91e32935
         info!(&log, "Checking crate configuration...");
         self.crate_data.check_crate_config(step)?;
         info!(&log, "Crate is correctly configured.");
