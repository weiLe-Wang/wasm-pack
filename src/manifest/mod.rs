--- conflicted
+++ resolved
@@ -9,18 +9,14 @@
     repository::Repository, CommonJSPackage, ESModulesPackage, NoModulesPackage, NpmPackage,
 };
 use cargo_metadata::Metadata;
-<<<<<<< HEAD
+use command::build::BuildProfile;
 use curl::easy;
-=======
-use command::build::BuildProfile;
->>>>>>> 51e6351c
 use emoji;
 use failure::{Error, ResultExt};
 use progressbar::Step;
 use serde::{self, Deserialize};
 use serde_json;
 use toml;
-
 use PBAR;
 
 /// Store for metadata learned about a crate
@@ -45,7 +41,7 @@
     package: CargoPackage,
 }
 
-#[derive(Debug, Deserialize)]
+#[derive(Deserialize)]
 struct CargoPackage {
     name: String,
     description: Option<String>,
