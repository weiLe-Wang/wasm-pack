--- conflicted
+++ resolved
@@ -11,11 +11,8 @@
 #[derive(Deserialize)]
 struct CargoManifest {
     package: CargoPackage,
-<<<<<<< HEAD
     dependencies: Option<CargoDependencies>,
-=======
     lib: Option<CargoLib>,
->>>>>>> 11908d70
 }
 
 #[derive(Deserialize)]
@@ -29,15 +26,15 @@
 }
 
 #[derive(Deserialize)]
-<<<<<<< HEAD
 struct CargoDependencies {
     #[serde(rename = "wasm-bindgen")]
     wasm_bindgen: Option<String>,
-=======
+}
+
+#[derive(Deserialize)]
 struct CargoLib {
     #[serde(rename = "crate-type")]
     crate_type: Option<Vec<String>>,
->>>>>>> 11908d70
 }
 
 #[derive(Serialize)]
@@ -154,7 +151,6 @@
     Ok(read_cargo_toml(path)?.package.name)
 }
 
-<<<<<<< HEAD
 pub fn check_wasm_bindgen(path: &str) -> Result<(), Error> {
     if read_cargo_toml(path)?.dependencies.map_or(false, |x| {
         !x.wasm_bindgen.unwrap_or("".to_string()).is_empty()
@@ -165,7 +161,8 @@
         "Ensure that you have \"{}\" as a dependency in your Cargo.toml file:\n[dependencies]\nwasm-bindgen = \"0.2\"",
         style("wasm-bindgen").bold().dim()
     ))
-=======
+}
+
 fn has_cdylib(path: &str) -> Result<bool, Error> {
     Ok(read_cargo_toml(path)?.lib.map_or(false, |lib| {
         lib.crate_type
@@ -181,5 +178,4 @@
     } else {
         Ok(())
     }
->>>>>>> 11908d70
 }